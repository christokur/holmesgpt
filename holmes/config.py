import logging
import os
import yaml
import os.path
from holmes.core.llm import LLM, DefaultLLM
from typing import List, Optional


from pydantic import FilePath, SecretStr, Field
from pydash.arrays import concat


from holmes.core.runbooks import RunbookManager
from holmes.core.supabase_dal import SupabaseDal
from holmes.core.tool_calling_llm import (IssueInvestigator,
                                          ToolCallingLLM,
                                          ToolExecutor)
from holmes.core.tools import ToolsetPattern, get_matching_toolsets, ToolsetStatusEnum, ToolsetTag
from holmes.plugins.destinations.slack import SlackDestination
from holmes.plugins.runbooks import (load_builtin_runbooks,
                                     load_runbooks_from_file)
from holmes.plugins.sources.github import GitHubSource
from holmes.plugins.sources.jira import JiraSource
from holmes.plugins.sources.opsgenie import OpsGenieSource
from holmes.plugins.sources.pagerduty import PagerDutySource
from holmes.plugins.sources.prometheus.plugin import AlertManagerSource
from holmes.plugins.toolsets import (load_builtin_toolsets,
                                     load_toolsets_from_file)
from holmes.plugins.toolsets.kafka import KafkaConfig
from holmes.utils.pydantic_utils import RobustaBaseConfig, load_model_from_file
from holmes.utils.definitions import CUSTOM_TOOLSET_LOCATION
from holmes.utils.holmes_sync_toolsets import load_custom_toolsets_config, merge_and_override_bultin_toolsets_with_toolsets_config
from holmes.common.env_vars import ROBUSTA_CONFIG_PATH
from holmes.utils.definitions import RobustaConfig

DEFAULT_CONFIG_LOCATION = os.path.expanduser("~/.holmes/config.yaml")


class Config(RobustaBaseConfig):
    api_key: Optional[SecretStr] = (
        None  # if None, read from OPENAI_API_KEY or AZURE_OPENAI_ENDPOINT env var
    )
    model: Optional[str] = "gpt-4o"
    max_steps: Optional[int] = 10
    cluster_name: Optional[str] = None

    alertmanager_url: Optional[str] = None
    alertmanager_username: Optional[str] = None
    alertmanager_password: Optional[str] = None
    alertmanager_alertname: Optional[str] = None
    alertmanager_label: Optional[List[str]] = []
    alertmanager_file: Optional[FilePath] = None

    jira_url: Optional[str] = None
    jira_username: Optional[str] = None
    jira_api_key: Optional[SecretStr] = None
    jira_query: Optional[str] = ""

    github_url: Optional[str] = None
    github_owner: Optional[str] = None
    github_pat: Optional[SecretStr] = None
    github_repository: Optional[str] = None
    github_query: Optional[str] = ""

    slack_token: Optional[SecretStr] = None
    slack_channel: Optional[str] = None

    pagerduty_api_key: Optional[SecretStr] = None
    pagerduty_user_email: Optional[str] = None
    pagerduty_incident_key: Optional[str] = None

    opsgenie_api_key: Optional[SecretStr] = None
    opsgenie_team_integration_key: Optional[SecretStr] = None
    opsgenie_query: Optional[str] = None

    kafka_brokers: Optional[str] = None # comma separated values
    kafka_security_protocol: Optional[str] = None
    kafka_sasl_mechanism: Optional[str] = None
    kafka_username: Optional[str] = None
    kafka_password: Optional[str] = None
    kafka_client_id: Optional[str] = None

    custom_runbooks: List[FilePath] = []
    custom_toolsets: List[FilePath] = []

    enabled_toolsets_names: List[str] = Field(default_factory=list)

    @classmethod
    def load_from_env(cls):
        kwargs = {}
        for field_name in [
            "model",
            "api_key",
            "max_steps",
            "alertmanager_url",
            "alertmanager_username",
            "alertmanager_password",
            "jira_url",
            "jira_username",
            "jira_api_key",
            "jira_query",
            "slack_token",
            "slack_channel",
            "github_url",
            "github_owner",
            "github_repository",
            "github_pat",
            "github_query",
            "kafka_brokers",
            "kafka_security_protocol",
            "kafka_sasl_mechanism",
            "kafka_username",
            "kafka_password",
            "kafka_client_id"
            # TODO
            # custom_runbooks
        ]:
            val = os.getenv(field_name.upper(), None)
            if val is not None:
                kwargs[field_name] = val
            kwargs["cluster_name"] = Config.__get_cluster_name()
        return cls(**kwargs)

    @staticmethod
    def __get_cluster_name() -> Optional[str]:
        config_file_path = ROBUSTA_CONFIG_PATH
        env_cluster_name = os.environ.get("CLUSTER_NAME")
        if env_cluster_name:
            return env_cluster_name

        if not os.path.exists(config_file_path):
            logging.info(f"No robusta config in {config_file_path}")
            return None

        logging.info(f"loading config {config_file_path}")
        with open(config_file_path) as file:
            yaml_content = yaml.safe_load(file)
            config = RobustaConfig(**yaml_content)
            return config.global_config.get("cluster_name")

        return None

    def get_kafka_config(self) -> Optional[KafkaConfig]:
        if self.kafka_brokers:
            return KafkaConfig(
                brokers = self.kafka_brokers.split(","),
                security_protocol = self.kafka_security_protocol,
                sasl_mechanism = self.kafka_sasl_mechanism,
                username = self.kafka_username,
                password = self.kafka_password,
                client_id = self.kafka_client_id
            )

    def create_console_tool_executor(
        self, allowed_toolsets: ToolsetPattern, dal:Optional[SupabaseDal]
    ) -> ToolExecutor:
        """
        Creates ToolExecutor for the cli
        """
<<<<<<< HEAD
        default_toolsets = [toolset for toolset in load_builtin_toolsets(dal=dal, kafka_config=self.get_kafka_config()) if any(tag in (ToolsetTag.CORE, ToolsetTag.CLI) for tag in toolset.tags)]
=======
        default_toolsets = [toolset for toolset in load_builtin_toolsets(dal) if any(tag in (ToolsetTag.CORE, ToolsetTag.CLI) for tag in toolset.tags)]
>>>>>>> 05cf2e57

        if allowed_toolsets == "*":
            matching_toolsets = default_toolsets
        else:
            matching_toolsets = get_matching_toolsets(
                default_toolsets, allowed_toolsets.split(",")
            )

        # Enable all matching toolsets that have CORE or CLI tag
        for toolset in matching_toolsets:
            toolset.enabled = True

        matched_default_toolsets_by_name = {toolset.name: toolset for toolset in matching_toolsets}
        toolsets_loaded_from_config = load_custom_toolsets_config()

        filtered_toolsets_by_name = merge_and_override_bultin_toolsets_with_toolsets_config(
            toolsets_loaded_from_config,
            matched_default_toolsets_by_name,
        )

        for toolset in filtered_toolsets_by_name.values():
            if toolset.enabled:
                toolset.check_prerequisites()

        enabled_toolsets = []
        for ts in filtered_toolsets_by_name.values():
            if ts.get_status() == ToolsetStatusEnum.ENABLED:
                enabled_toolsets.append(ts)
                logging.info(f"Loaded toolset {ts.name} from {ts.get_path()}")
            elif ts.get_status() == ToolsetStatusEnum.DISABLED:
                logging.info(f"Disabled toolset: {ts.name} from {ts.get_path()})")
            elif ts.get_status() == ToolsetStatusEnum.FAILED:
                logging.info(f"Failed loading toolset {ts.name} from {ts.get_path()}: ({ts.get_error()})")

        for ts in default_toolsets:
            if ts.name not in filtered_toolsets_by_name.keys():
                 logging.debug(f"Toolset {ts.name} from {ts.get_path()} was filtered out due to allowed_toolsets value")

        enabled_tools = concat(*[ts.tools for ts in enabled_toolsets])
        logging.debug(
            f"Starting AI session with tools: {[t.name for t in enabled_tools]}"
        )
        return ToolExecutor(enabled_toolsets)

    def create_tool_executor(
        self, dal:Optional[SupabaseDal]
    ) -> ToolExecutor:
        """
        Creates ToolExecutor for the server endpoints
        """

        all_toolsets = load_builtin_toolsets(dal=dal, kafka_config=self.get_kafka_config())

        if os.path.isfile(CUSTOM_TOOLSET_LOCATION):
            try:
                all_toolsets.extend(load_toolsets_from_file(CUSTOM_TOOLSET_LOCATION, silent_fail=True))
            except Exception as error:
                logging.error(f"An error happened while trying to use custom toolset: {error}")

        enabled_toolsets = [ts for ts in all_toolsets if ts.name in self.enabled_toolsets_names]
        enabled_tools = concat(*[ts.tools for ts in enabled_toolsets])
        logging.debug(
            f"Starting AI session with tools: {[t.name for t in enabled_tools]}"
        )
        return ToolExecutor(enabled_toolsets)

    def create_console_toolcalling_llm(
        self, allowed_toolsets: ToolsetPattern, dal:Optional[SupabaseDal] = None
    ) -> ToolCallingLLM:
        tool_executor = self.create_console_tool_executor(allowed_toolsets, dal)
        return ToolCallingLLM(
            tool_executor,
            self.max_steps,
            self._get_llm()
        )

    def create_toolcalling_llm(
        self, dal:Optional[SupabaseDal] = None
    ) -> ToolCallingLLM:
        tool_executor = self.create_tool_executor(dal)
        return ToolCallingLLM(
            tool_executor,
            self.max_steps,
            self._get_llm()
        )

    def create_issue_investigator(
        self,
        dal: Optional[SupabaseDal] = None
    ) -> IssueInvestigator:
        all_runbooks = load_builtin_runbooks()
        for runbook_path in self.custom_runbooks:
            all_runbooks.extend(load_runbooks_from_file(runbook_path))

        runbook_manager = RunbookManager(all_runbooks)
        tool_executor = self.create_tool_executor(dal)
        return IssueInvestigator(
            tool_executor,
            runbook_manager,
            self.max_steps,
            self._get_llm()
        )

    def create_console_issue_investigator(
        self,
        allowed_toolsets: ToolsetPattern,
        dal: Optional[SupabaseDal] = None
    ) -> IssueInvestigator:
        all_runbooks = load_builtin_runbooks()
        for runbook_path in self.custom_runbooks:
            all_runbooks.extend(load_runbooks_from_file(runbook_path))

        runbook_manager = RunbookManager(all_runbooks)
        tool_executor = self.create_console_tool_executor(allowed_toolsets, dal)
        return IssueInvestigator(
            tool_executor,
            runbook_manager,
            self.max_steps,
            self._get_llm()
        )

    def create_jira_source(self) -> JiraSource:
        if self.jira_url is None:
            raise ValueError("--jira-url must be specified")
        if not (
            self.jira_url.startswith("http://") or self.jira_url.startswith("https://")
        ):
            raise ValueError("--jira-url must start with http:// or https://")
        if self.jira_username is None:
            raise ValueError("--jira-username must be specified")
        if self.jira_api_key is None:
            raise ValueError("--jira-api-key must be specified")

        return JiraSource(
            url=self.jira_url,
            username=self.jira_username,
            api_key=self.jira_api_key.get_secret_value(),
            jql_query=self.jira_query,
        )

    def create_github_source(self) -> GitHubSource:
        if not (
            self.github_url.startswith(
                "http://") or self.github_url.startswith("https://")
        ):
            raise ValueError("--github-url must start with http:// or https://")
        if self.github_owner is None:
            raise ValueError("--github-owner must be specified")
        if self.github_repository is None:
            raise ValueError("--github-repository must be specified")
        if self.github_pat is None:
            raise ValueError("--github-pat must be specified")

        return GitHubSource(
            url=self.github_url,
            owner=self.github_owner,
            pat=self.github_pat.get_secret_value(),
            repository=self.github_repository,
            query=self.github_query,
        )

    def create_pagerduty_source(self) -> OpsGenieSource:
        if self.pagerduty_api_key is None:
            raise ValueError("--pagerduty-api-key must be specified")

        return PagerDutySource(
            api_key=self.pagerduty_api_key.get_secret_value(),
            user_email=self.pagerduty_user_email,
            incident_key=self.pagerduty_incident_key,
        )

    def create_opsgenie_source(self) -> OpsGenieSource:
        if self.opsgenie_api_key is None:
            raise ValueError("--opsgenie-api-key must be specified")

        return OpsGenieSource(
            api_key=self.opsgenie_api_key.get_secret_value(),
            query=self.opsgenie_query,
            team_integration_key=self.opsgenie_team_integration_key.get_secret_value() if self.opsgenie_team_integration_key else None,
        )

    def create_alertmanager_source(self) -> AlertManagerSource:
        return AlertManagerSource(
            url=self.alertmanager_url,
            username=self.alertmanager_username,
            password=self.alertmanager_password,
            alertname_filter=self.alertmanager_alertname,
            label_filter=self.alertmanager_label,
            filepath=self.alertmanager_file,
        )

    def create_slack_destination(self):
        if self.slack_token is None:
            raise ValueError("--slack-token must be specified")
        if self.slack_channel is None:
            raise ValueError("--slack-channel must be specified")
        return SlackDestination(self.slack_token.get_secret_value(), self.slack_channel)

    @classmethod
    def load_from_file(cls, config_file: Optional[str], **kwargs) -> "Config":
        if config_file is not None:
            logging.debug(f"Loading config from file %s", config_file)
            config_from_file = load_model_from_file(cls, config_file)
        elif os.path.exists(DEFAULT_CONFIG_LOCATION):
            logging.debug(f"Loading config from default location {DEFAULT_CONFIG_LOCATION}")
            config_from_file = load_model_from_file(cls, DEFAULT_CONFIG_LOCATION)
        else:
            logging.debug(f"No config file found at {DEFAULT_CONFIG_LOCATION}, using cli settings only")
            config_from_file = None

        cli_options = {
            k: v for k, v in kwargs.items() if v is not None and v != []
        }
        if config_from_file is None:
            return cls(**cli_options)

        merged_config = config_from_file.dict()
        merged_config.update(cli_options)
        return cls(**merged_config)

    def _get_llm(self) -> LLM:
        api_key = self.api_key.get_secret_value() if self.api_key else None
        return DefaultLLM(self.model, api_key)<|MERGE_RESOLUTION|>--- conflicted
+++ resolved
@@ -157,11 +157,7 @@
         """
         Creates ToolExecutor for the cli
         """
-<<<<<<< HEAD
         default_toolsets = [toolset for toolset in load_builtin_toolsets(dal=dal, kafka_config=self.get_kafka_config()) if any(tag in (ToolsetTag.CORE, ToolsetTag.CLI) for tag in toolset.tags)]
-=======
-        default_toolsets = [toolset for toolset in load_builtin_toolsets(dal) if any(tag in (ToolsetTag.CORE, ToolsetTag.CLI) for tag in toolset.tags)]
->>>>>>> 05cf2e57
 
         if allowed_toolsets == "*":
             matching_toolsets = default_toolsets
