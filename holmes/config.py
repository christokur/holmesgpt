import logging
import os
import yaml
import os.path

from holmes.core.llm import LLM, DefaultLLM
from typing import Any, Dict, List, Optional


from pydantic import FilePath, SecretStr
from pydash.arrays import concat


from holmes.core.runbooks import RunbookManager
from holmes.core.supabase_dal import SupabaseDal
from holmes.core.tool_calling_llm import IssueInvestigator, ToolCallingLLM, ToolExecutor
from holmes.core.tools import (
    Toolset,
    ToolsetPattern,
    ToolsetYamlFromConfig,
    get_matching_toolsets,
    ToolsetStatusEnum,
    ToolsetTag,
)
from holmes.plugins.destinations.slack import SlackDestination
from holmes.plugins.runbooks import load_builtin_runbooks, load_runbooks_from_file
from holmes.plugins.sources.github import GitHubSource
from holmes.plugins.sources.jira import JiraSource
from holmes.plugins.sources.opsgenie import OpsGenieSource
from holmes.plugins.sources.pagerduty import PagerDutySource
from holmes.plugins.sources.prometheus.plugin import AlertManagerSource
<<<<<<< HEAD
from holmes.plugins.toolsets import (load_builtin_toolsets,
                                     load_toolsets_from_file)
from holmes.plugins.toolsets.kafka import KafkaConfig
=======

from holmes.plugins.toolsets import load_builtin_toolsets
>>>>>>> 40bc0c06
from holmes.utils.pydantic_utils import RobustaBaseConfig, load_model_from_file
from holmes.utils.definitions import CUSTOM_TOOLSET_LOCATION
from pydantic import ValidationError

from holmes.core.tools import YAMLToolset
from holmes.common.env_vars import ROBUSTA_CONFIG_PATH
from holmes.utils.definitions import RobustaConfig
import re

DEFAULT_CONFIG_LOCATION = os.path.expanduser("~/.holmes/config.yaml")


def get_env_replacement(value: str) -> Optional[str]:
    env_values = re.findall(r"{{\s*env\.([^\s]*)\s*}}", value)
    if not env_values:
        return None
    env_var_key = env_values[0].strip()
    if env_var_key not in os.environ:
        msg = f"ENV var replacement {env_var_key} does not exist for param: {value}"
        logging.error(msg)
        raise Exception(msg)

    return os.environ.get(env_var_key)


def replace_env_vars_values(values: dict[str, Any]) -> dict[str, Any]:
    for key, value in values.items():
        if isinstance(value, str):
            env_var_value = get_env_replacement(value)
            if env_var_value:
                values[key] = env_var_value
        elif isinstance(value, SecretStr):
            env_var_value = get_env_replacement(value.get_secret_value())
            if env_var_value:
                values[key] = SecretStr(env_var_value)
        elif isinstance(value, dict):
            replace_env_vars_values(value)
        elif isinstance(value, list):
            values[key] = [replace_env_vars_values(iter) for iter in value]
    return values


class Config(RobustaBaseConfig):
    api_key: Optional[SecretStr] = (
        None  # if None, read from OPENAI_API_KEY or AZURE_OPENAI_ENDPOINT env var
    )
    model: Optional[str] = "gpt-4o"
    max_steps: Optional[int] = 10
    cluster_name: Optional[str] = None

    alertmanager_url: Optional[str] = None
    alertmanager_username: Optional[str] = None
    alertmanager_password: Optional[str] = None
    alertmanager_alertname: Optional[str] = None
    alertmanager_label: Optional[List[str]] = []
    alertmanager_file: Optional[FilePath] = None

    jira_url: Optional[str] = None
    jira_username: Optional[str] = None
    jira_api_key: Optional[SecretStr] = None
    jira_query: Optional[str] = ""

    github_url: Optional[str] = None
    github_owner: Optional[str] = None
    github_pat: Optional[SecretStr] = None
    github_repository: Optional[str] = None
    github_query: Optional[str] = ""

    slack_token: Optional[SecretStr] = None
    slack_channel: Optional[str] = None

    pagerduty_api_key: Optional[SecretStr] = None
    pagerduty_user_email: Optional[str] = None
    pagerduty_incident_key: Optional[str] = None

    opsgenie_api_key: Optional[SecretStr] = None
    opsgenie_team_integration_key: Optional[SecretStr] = None
    opsgenie_query: Optional[str] = None

    kafka_brokers: Optional[str] = None # comma separated values
    kafka_security_protocol: Optional[str] = None
    kafka_sasl_mechanism: Optional[str] = None
    kafka_username: Optional[str] = None
    kafka_password: Optional[str] = None
    kafka_client_id: Optional[str] = None

    custom_runbooks: List[FilePath] = []
    custom_toolsets: List[FilePath] = []

    toolsets: Optional[dict[str, dict[str, Any]]] = None

    _server_tool_executor: Optional[ToolExecutor] = None

    @classmethod
    def load_from_env(cls):
        kwargs = {}
        for field_name in [
            "model",
            "api_key",
            "max_steps",
            "alertmanager_url",
            "alertmanager_username",
            "alertmanager_password",
            "jira_url",
            "jira_username",
            "jira_api_key",
            "jira_query",
            "slack_token",
            "slack_channel",
            "github_url",
            "github_owner",
            "github_repository",
            "github_pat",
            "github_query",
            "kafka_brokers",
            "kafka_security_protocol",
            "kafka_sasl_mechanism",
            "kafka_username",
            "kafka_password",
            "kafka_client_id"
            # TODO
            # custom_runbooks
        ]:
            val = os.getenv(field_name.upper(), None)
            if val is not None:
                kwargs[field_name] = val
        kwargs["cluster_name"] = Config.__get_cluster_name()
        return cls(**kwargs)

    @staticmethod
    def __get_cluster_name() -> Optional[str]:
        config_file_path = ROBUSTA_CONFIG_PATH
        env_cluster_name = os.environ.get("CLUSTER_NAME")
        if env_cluster_name:
            return env_cluster_name

        if not os.path.exists(config_file_path):
            logging.info(f"No robusta config in {config_file_path}")
            return None

        logging.info(f"loading config {config_file_path}")
        with open(config_file_path) as file:
            yaml_content = yaml.safe_load(file)
            config = RobustaConfig(**yaml_content)
            return config.global_config.get("cluster_name")

        return None

    def get_kafka_config(self) -> Optional[KafkaConfig]:
        if self.kafka_brokers:
            return KafkaConfig(
                brokers = self.kafka_brokers.split(","),
                security_protocol = self.kafka_security_protocol,
                sasl_mechanism = self.kafka_sasl_mechanism,
                username = self.kafka_username,
                password = self.kafka_password,
                client_id = self.kafka_client_id
            )

    def create_console_tool_executor(
        self, allowed_toolsets: ToolsetPattern, dal: Optional[SupabaseDal]
    ) -> ToolExecutor:
        """
        Creates ToolExecutor for the cli
        """
<<<<<<< HEAD
        default_toolsets = [toolset for toolset in load_builtin_toolsets(dal=dal, kafka_config=self.get_kafka_config()) if any(tag in (ToolsetTag.CORE, ToolsetTag.CLI) for tag in toolset.tags)]
=======
        default_toolsets = [
            toolset
            for toolset in load_builtin_toolsets(dal)
            if any(tag in (ToolsetTag.CORE, ToolsetTag.CLI) for tag in toolset.tags)
        ]
>>>>>>> 40bc0c06

        if allowed_toolsets == "*":
            matching_toolsets = default_toolsets
        else:
            matching_toolsets = get_matching_toolsets(
                default_toolsets, allowed_toolsets.split(",")
            )

        # Enable all matching toolsets that have CORE or CLI tag
        for toolset in matching_toolsets:
            toolset.enabled = True

        toolsets_by_name = {toolset.name: toolset for toolset in matching_toolsets}

        toolsets_loaded_from_config = self.load_custom_toolsets_config()
        if toolsets_loaded_from_config:
            toolsets_by_name = (
                self.merge_and_override_bultin_toolsets_with_toolsets_config(
                    toolsets_loaded_from_config,
                    toolsets_by_name,
                )
            )

        if self.toolsets:
            loaded_toolsets_from_env = self.load_toolsets_config(self.toolsets, "env")
            if loaded_toolsets_from_env:
                toolsets_by_name = (
                    self.merge_and_override_bultin_toolsets_with_toolsets_config(
                        loaded_toolsets_from_env,
                        toolsets_by_name,
                    )
                )

        for toolset in toolsets_by_name.values():
            if toolset.enabled:
                toolset.check_prerequisites()

        enabled_toolsets = []
        for ts in toolsets_by_name.values():
            if ts.get_status() == ToolsetStatusEnum.ENABLED:
                enabled_toolsets.append(ts)
                logging.info(f"Loaded toolset {ts.name} from {ts.get_path()}")
            elif ts.get_status() == ToolsetStatusEnum.DISABLED:
                logging.info(f"Disabled toolset: {ts.name} from {ts.get_path()})")
            elif ts.get_status() == ToolsetStatusEnum.FAILED:
                logging.info(
                    f"Failed loading toolset {ts.name} from {ts.get_path()}: ({ts.get_error()})"
                )

        for ts in default_toolsets:
            if ts.name not in toolsets_by_name.keys():
                logging.debug(
                    f"Toolset {ts.name} from {ts.get_path()} was filtered out due to allowed_toolsets value"
                )

        enabled_tools = concat(*[ts.tools for ts in enabled_toolsets])
        logging.debug(
            f"Starting AI session with tools: {[t.name for t in enabled_tools]}"
        )
        return ToolExecutor(enabled_toolsets)

    def create_tool_executor(self, dal: Optional[SupabaseDal]) -> ToolExecutor:
        """
        Creates ToolExecutor for the server endpoints
        """

<<<<<<< HEAD
        all_toolsets = load_builtin_toolsets(dal=dal, kafka_config=self.get_kafka_config())
=======
        if self._server_tool_executor:
            return self._server_tool_executor

        logging.info("Creating server tool executor")
        all_toolsets = load_builtin_toolsets(dal=dal)
>>>>>>> 40bc0c06

        toolsets_by_name: dict[str, Toolset] = {
            toolset.name: toolset for toolset in all_toolsets
        }

        toolsets_loaded_from_config = self.load_custom_toolsets_config()
        if toolsets_loaded_from_config:
            toolsets_by_name: Dict[str, Toolset] = (
                self.merge_and_override_bultin_toolsets_with_toolsets_config(
                    toolsets_loaded_from_config,
                    toolsets_by_name,
                )
            )

        if self.toolsets:
            loaded_toolsets_from_env = self.load_toolsets_config(self.toolsets, "env")
            if loaded_toolsets_from_env:
                toolsets_by_name = (
                    self.merge_and_override_bultin_toolsets_with_toolsets_config(
                        loaded_toolsets_from_env,
                        toolsets_by_name,
                    )
                )

        toolsets: list[Toolset] = list(toolsets_by_name.values())

        for toolset in toolsets:
            if toolset.enabled:
                toolset.check_prerequisites()

        self._server_tool_executor = ToolExecutor(toolsets)

        logging.debug(
            f"Starting AI session with tools: {[tn for tn in self._server_tool_executor.tools_by_name.keys()]}"
        )

        return self._server_tool_executor

    def create_console_toolcalling_llm(
        self, allowed_toolsets: ToolsetPattern, dal: Optional[SupabaseDal] = None
    ) -> ToolCallingLLM:
        tool_executor = self.create_console_tool_executor(allowed_toolsets, dal)
        return ToolCallingLLM(tool_executor, self.max_steps, self._get_llm())

    def create_toolcalling_llm(
        self, dal: Optional[SupabaseDal] = None
    ) -> ToolCallingLLM:
        tool_executor = self.create_tool_executor(dal)
        return ToolCallingLLM(tool_executor, self.max_steps, self._get_llm())

    def create_issue_investigator(
        self, dal: Optional[SupabaseDal] = None
    ) -> IssueInvestigator:
        all_runbooks = load_builtin_runbooks()
        for runbook_path in self.custom_runbooks:
            all_runbooks.extend(load_runbooks_from_file(runbook_path))

        runbook_manager = RunbookManager(all_runbooks)
        tool_executor = self.create_tool_executor(dal)
        return IssueInvestigator(
            tool_executor, runbook_manager, self.max_steps, self._get_llm()
        )

    def create_console_issue_investigator(
        self, allowed_toolsets: ToolsetPattern, dal: Optional[SupabaseDal] = None
    ) -> IssueInvestigator:
        all_runbooks = load_builtin_runbooks()
        for runbook_path in self.custom_runbooks:
            all_runbooks.extend(load_runbooks_from_file(runbook_path))

        runbook_manager = RunbookManager(all_runbooks)
        tool_executor = self.create_console_tool_executor(allowed_toolsets, dal)
        return IssueInvestigator(
            tool_executor, runbook_manager, self.max_steps, self._get_llm()
        )

    def create_jira_source(self) -> JiraSource:
        if self.jira_url is None:
            raise ValueError("--jira-url must be specified")
        if not (
            self.jira_url.startswith("http://") or self.jira_url.startswith("https://")
        ):
            raise ValueError("--jira-url must start with http:// or https://")
        if self.jira_username is None:
            raise ValueError("--jira-username must be specified")
        if self.jira_api_key is None:
            raise ValueError("--jira-api-key must be specified")

        return JiraSource(
            url=self.jira_url,
            username=self.jira_username,
            api_key=self.jira_api_key.get_secret_value(),
            jql_query=self.jira_query,
        )

    def create_github_source(self) -> GitHubSource:
        if not (
            self.github_url.startswith("http://")
            or self.github_url.startswith("https://")
        ):
            raise ValueError("--github-url must start with http:// or https://")
        if self.github_owner is None:
            raise ValueError("--github-owner must be specified")
        if self.github_repository is None:
            raise ValueError("--github-repository must be specified")
        if self.github_pat is None:
            raise ValueError("--github-pat must be specified")

        return GitHubSource(
            url=self.github_url,
            owner=self.github_owner,
            pat=self.github_pat.get_secret_value(),
            repository=self.github_repository,
            query=self.github_query,
        )

    def create_pagerduty_source(self) -> OpsGenieSource:
        if self.pagerduty_api_key is None:
            raise ValueError("--pagerduty-api-key must be specified")

        return PagerDutySource(
            api_key=self.pagerduty_api_key.get_secret_value(),
            user_email=self.pagerduty_user_email,
            incident_key=self.pagerduty_incident_key,
        )

    def create_opsgenie_source(self) -> OpsGenieSource:
        if self.opsgenie_api_key is None:
            raise ValueError("--opsgenie-api-key must be specified")

        return OpsGenieSource(
            api_key=self.opsgenie_api_key.get_secret_value(),
            query=self.opsgenie_query,
            team_integration_key=(
                self.opsgenie_team_integration_key.get_secret_value()
                if self.opsgenie_team_integration_key
                else None
            ),
        )

    def create_alertmanager_source(self) -> AlertManagerSource:
        return AlertManagerSource(
            url=self.alertmanager_url,
            username=self.alertmanager_username,
            password=self.alertmanager_password,
            alertname_filter=self.alertmanager_alertname,
            label_filter=self.alertmanager_label,
            filepath=self.alertmanager_file,
        )

    def create_slack_destination(self):
        if self.slack_token is None:
            raise ValueError("--slack-token must be specified")
        if self.slack_channel is None:
            raise ValueError("--slack-channel must be specified")
        return SlackDestination(self.slack_token.get_secret_value(), self.slack_channel)

    def load_custom_toolsets_config(self) -> list[ToolsetYamlFromConfig]:
        """
        Loads toolsets config from /etc/holmes/config/custom_toolset.yaml with ToolsetYamlFromConfig class
        that doesn't have strict validations.
        Example configuration:

        kubernetes/logs:
            enabled: false

        test/configurations:
            enabled: true
            icon_url: "example.com"
            description: "test_description"
            docs_url: "https://docs.docker.com/"
            prerequisites:
                - env:
                    - API_ENDPOINT
                - command: "curl ${API_ENDPOINT}"
            additional_instructions: "jq -r '.result.results[].userData | fromjson | .text | fromjson | .log'"
            tools:
                - name: "curl_example"
                description: "Perform a curl request to example.com using variables"
                command: "curl -X GET '{{api_endpoint}}?query={{ query_param }}' "
        """
        if not os.path.isfile(CUSTOM_TOOLSET_LOCATION):
            return []

        with open(CUSTOM_TOOLSET_LOCATION) as file:
            parsed_yaml = yaml.safe_load(file)
            toolsets = parsed_yaml.get("toolsets", {})
            loaded_toolsets = self.load_toolsets_config(
                toolsets, CUSTOM_TOOLSET_LOCATION
            )
            return loaded_toolsets

    def load_toolsets_config(
        self, toolsets: dict[str, dict[str, Any]], path: str
    ) -> List[ToolsetYamlFromConfig]:
        loaded_toolsets: list[ToolsetYamlFromConfig] = []
        for name, config in toolsets.items():
            try:
                validated_config: ToolsetYamlFromConfig = ToolsetYamlFromConfig(
                    **config, name=name
                )
                validated_config.set_path(path)
                if validated_config.config:
                    validated_config.config = replace_env_vars_values(
                        validated_config.config
                    )
                loaded_toolsets.append(validated_config)
            except ValidationError as e:
                logging.error(f"Toolset '{name}' is invalid: {e}")
            except Exception:
                logging.exception("Failed to load toolset: %s", name)

        return loaded_toolsets

    def merge_and_override_bultin_toolsets_with_toolsets_config(
        self,
        toolsets_loaded_from_config: list[ToolsetYamlFromConfig],
        default_toolsets_by_name: dict[str, YAMLToolset],
    ) -> dict[str, Toolset]:
        """
        Merges and overrides default_toolsets_by_name with custom
        config from /etc/holmes/config/custom_toolset.yaml
        """
        toolsets_with_updated_statuses: Dict[str, YAMLToolset] = {
            toolset.name: toolset for toolset in default_toolsets_by_name.values()
        }

        for toolset in toolsets_loaded_from_config:
            if toolset.name in toolsets_with_updated_statuses.keys():
                toolsets_with_updated_statuses[toolset.name].override_with(toolset)
            else:
                try:
                    validated_toolset = YAMLToolset(
                        **toolset.model_dump(exclude_none=True)
                    )
                    toolsets_with_updated_statuses[toolset.name] = validated_toolset
                except Exception as error:
                    logging.error(
                        f"Toolset '{toolset.name}' is invalid: {error} ", exc_info=True
                    )

        return toolsets_with_updated_statuses

    @classmethod
    def load_from_file(cls, config_file: Optional[str], **kwargs) -> "Config":
        if config_file is not None:
            logging.debug("Loading config from file %s", config_file)
            config_from_file = load_model_from_file(cls, config_file)
        elif os.path.exists(DEFAULT_CONFIG_LOCATION):
            logging.debug(
                f"Loading config from default location {DEFAULT_CONFIG_LOCATION}"
            )
            config_from_file = load_model_from_file(cls, DEFAULT_CONFIG_LOCATION)
        else:
            logging.debug(
                f"No config file found at {DEFAULT_CONFIG_LOCATION}, using cli settings only"
            )
            config_from_file = None

        cli_options = {k: v for k, v in kwargs.items() if v is not None and v != []}
        if config_from_file is None:
            return cls(**cli_options)

        merged_config = config_from_file.dict()
        merged_config.update(cli_options)
        return cls(**merged_config)

    def _get_llm(self) -> LLM:
        api_key = self.api_key.get_secret_value() if self.api_key else None
        return DefaultLLM(self.model, api_key)<|MERGE_RESOLUTION|>--- conflicted
+++ resolved
@@ -29,14 +29,8 @@
 from holmes.plugins.sources.opsgenie import OpsGenieSource
 from holmes.plugins.sources.pagerduty import PagerDutySource
 from holmes.plugins.sources.prometheus.plugin import AlertManagerSource
-<<<<<<< HEAD
-from holmes.plugins.toolsets import (load_builtin_toolsets,
-                                     load_toolsets_from_file)
-from holmes.plugins.toolsets.kafka import KafkaConfig
-=======
 
 from holmes.plugins.toolsets import load_builtin_toolsets
->>>>>>> 40bc0c06
 from holmes.utils.pydantic_utils import RobustaBaseConfig, load_model_from_file
 from holmes.utils.definitions import CUSTOM_TOOLSET_LOCATION
 from pydantic import ValidationError
@@ -185,32 +179,17 @@
 
         return None
 
-    def get_kafka_config(self) -> Optional[KafkaConfig]:
-        if self.kafka_brokers:
-            return KafkaConfig(
-                brokers = self.kafka_brokers.split(","),
-                security_protocol = self.kafka_security_protocol,
-                sasl_mechanism = self.kafka_sasl_mechanism,
-                username = self.kafka_username,
-                password = self.kafka_password,
-                client_id = self.kafka_client_id
-            )
-
     def create_console_tool_executor(
         self, allowed_toolsets: ToolsetPattern, dal: Optional[SupabaseDal]
     ) -> ToolExecutor:
         """
         Creates ToolExecutor for the cli
         """
-<<<<<<< HEAD
-        default_toolsets = [toolset for toolset in load_builtin_toolsets(dal=dal, kafka_config=self.get_kafka_config()) if any(tag in (ToolsetTag.CORE, ToolsetTag.CLI) for tag in toolset.tags)]
-=======
         default_toolsets = [
             toolset
             for toolset in load_builtin_toolsets(dal)
             if any(tag in (ToolsetTag.CORE, ToolsetTag.CLI) for tag in toolset.tags)
         ]
->>>>>>> 40bc0c06
 
         if allowed_toolsets == "*":
             matching_toolsets = default_toolsets
@@ -277,15 +256,11 @@
         Creates ToolExecutor for the server endpoints
         """
 
-<<<<<<< HEAD
-        all_toolsets = load_builtin_toolsets(dal=dal, kafka_config=self.get_kafka_config())
-=======
         if self._server_tool_executor:
             return self._server_tool_executor
 
         logging.info("Creating server tool executor")
         all_toolsets = load_builtin_toolsets(dal=dal)
->>>>>>> 40bc0c06
 
         toolsets_by_name: dict[str, Toolset] = {
             toolset.name: toolset for toolset in all_toolsets
