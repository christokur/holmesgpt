from abc import ABC, abstractmethod
import logging
import os
import re
import shlex
import subprocess
import tempfile
from typing import Callable, Dict, List, Literal, Optional, Union, Any
from enum import Enum
from datetime import datetime

from jinja2 import Template
from pydantic import (
    BaseModel,
    ConfigDict,
    PrivateAttr,
    Field,
    model_validator,
)


ToolsetPattern = Union[Literal["*"], List[str]]


def sanitize(param):
    # allow empty strings to be unquoted - useful for optional params
    # it is up to the user to ensure that the command they are using is ok with empty strings
    # and if not to take that into account via an appropriate jinja template
    if param == "":
        return ""

    return shlex.quote(str(param))


def sanitize_params(params):
    return {k: sanitize(str(v)) for k, v in params.items()}


def get_matching_toolsets(
    all_toolsets: List["Toolset"], pattern: ToolsetPattern
) -> List["Toolset"]:
    """
    Get toolsets matching a given pattern.
    """
    if pattern == "*":
        return all_toolsets

    matching_toolsets = []
    for pat in pattern:
        regex = re.compile(pat.replace("*", ".*"))
        matching_toolsets.extend([ts for ts in all_toolsets if regex.match(ts.name)])
    return matching_toolsets


class ToolsetStatusEnum(str, Enum):
    ENABLED = "enabled"
    DISABLED = "disabled"
    FAILED = "failed"


class ToolsetTag(str, Enum):
    CORE = "core"
    CLUSTER = "cluster"
    CLI = "cli"


class ToolParameter(BaseModel):
    description: Optional[str] = None
    type: str = "string"
    required: bool = True


class Tool(ABC, BaseModel):
    name: str
    description: str
    parameters: Dict[str, ToolParameter] = {}
    user_description: Optional[str] = (
        None  # templated string to show to the user describing this tool invocation (not seen by llm)
    )
    additional_instructions: Optional[str] = None

    def get_openai_format(self):
        tool_properties = {}
        for param_name, param_attributes in self.parameters.items():
            tool_properties[param_name] = {"type": param_attributes.type}
            if param_attributes.description is not None:
                tool_properties[param_name][
                    "description"
                ] = param_attributes.description

        result = {
            "type": "function",
            "function": {
                "name": self.name,
                "description": self.description,
                "parameters": {
                    "properties": tool_properties,
                    "required": [
                        param_name
                        for param_name, param_attributes in self.parameters.items()
                        if param_attributes.required
                    ],
                    "type": "object",
                },
            },
        }

        # gemini doesnt have parameters object if it is without params
        if tool_properties is None:
            result["function"].pop("parameters")

        return result

    @abstractmethod
    def invoke(self, params: Dict) -> str:
        return ""

    @abstractmethod
    def get_parameterized_one_liner(self, params: Dict) -> str:
        return ""


class YAMLTool(Tool, BaseModel):
    command: Optional[str] = None
    script: Optional[str] = None

    def __init__(self, **data):
        super().__init__(**data)
        self.__infer_parameters()

    def __infer_parameters(self):
        # Find parameters that appear inside self.command or self.script but weren't declared in parameters
        template = self.command or self.script
        inferred_params = re.findall(r"\{\{\s*(\w+)\s*\}\}", template)
        # TODO: if filters were used in template, take only the variable name
        # Regular expression to match Jinja2 placeholders with or without filters
        # inferred_params = re.findall(r'\{\{\s*(\w+)(\s*\|\s*[^}]+)?\s*\}\}', self.command)
        # for param_tuple in inferred_params:
        #    param = param_tuple[0]  # Extract the parameter name
        #    if param not in self.parameters:
        #        self.parameters[param] = ToolParameter()
        for param in inferred_params:
            if param not in self.parameters:
                self.parameters[param] = ToolParameter()

    def get_parameterized_one_liner(self, params) -> str:
        params = sanitize_params(params)
        if self.user_description:
            template = Template(self.user_description)
        else:
            cmd_or_script = self.command or self.script
            template = Template(cmd_or_script)
        return template.render(params)

    def _build_context(self, params):
        params = sanitize_params(params)
        context = {**params}
        return context

    def invoke(self, params) -> str:
        context = self._build_context(params)
        logging.info(f"Running tool: {self.get_parameterized_one_liner(context)}")
        if self.command is not None:
            raw_output = self.__invoke_command(params)
        else:
            raw_output = self.__invoke_script(params)

        if self.additional_instructions:
            logging.info(
                f"Applying additional instructions: {self.additional_instructions}"
            )
            return self.__apply_additional_instructions(raw_output)
        return raw_output

    def __apply_additional_instructions(self, raw_output: str) -> str:
        try:
            result = subprocess.run(
                self.additional_instructions,
                input=raw_output,
                shell=True,
                text=True,
                capture_output=True,
                check=True,
            )
            return result.stdout.strip()
        except subprocess.CalledProcessError as e:
            logging.error(
                f"Failed to apply additional instructions: {self.additional_instructions}. "
                f"Error: {e.stderr}"
            )
            return f"Error applying additional instructions: {e.stderr}"

    def __invoke_command(self, params) -> str:
        context = self._build_context(params)
        command = os.path.expandvars(self.command)
        template = Template(command)
        rendered_command = template.render(context)
        return self.__execute_subprocess(rendered_command)

    def __invoke_script(self, params) -> str:
        context = self._build_context(params)
        script = os.path.expandvars(self.script)
        template = Template(script)
        rendered_script = template.render(context)

        with tempfile.NamedTemporaryFile(
            mode="w+", delete=False, suffix=".sh"
        ) as temp_script:
            temp_script.write(rendered_script)
            temp_script_path = temp_script.name
        subprocess.run(["chmod", "+x", temp_script_path], check=True)

        try:
            return self.__execute_subprocess(temp_script_path)
        finally:
            subprocess.run(["rm", temp_script_path])

    def __execute_subprocess(self, cmd) -> str:
        try:
            logging.debug(f"Running `{cmd}`")
            result = subprocess.run(
                cmd,
                shell=True,
                capture_output=True,
                text=True,
                check=True,
                stdin=subprocess.DEVNULL,
            )
            return f"stdout:\n{result.stdout}\nstderr:\n{result.stderr}"
        except subprocess.CalledProcessError as e:
            return f"Command `{cmd}` failed with return code {e.returncode}\nstdout:\n{e.stdout}\nstderr:\n{e.stderr}"


class StaticPrerequisite(BaseModel):
    enabled: bool
    disabled_reason: str


class CallablePrerequisite(BaseModel):
    callable: Callable[[dict[str, Any]], bool]


class ToolsetCommandPrerequisite(BaseModel):
    command: str  # must complete successfully (error code 0) for prereq to be satisfied
    expected_output: str = None  # optional


class ToolsetEnvironmentPrerequisite(BaseModel):
    env: List[str] = []  # optional


class Toolset(BaseModel):
    model_config = ConfigDict(extra="forbid")

    enabled: bool = False
    name: str
    description: str
    docs_url: Optional[str] = None
    icon_url: Optional[str] = None
    installation_instructions: Optional[str] = None
    additional_instructions: Optional[str] = ""
    prerequisites: List[
        Union[
            StaticPrerequisite,
            ToolsetCommandPrerequisite,
            ToolsetEnvironmentPrerequisite,
<<<<<<< HEAD
            CallablePrerequisite
        ]
    ] = []
    tools: List[Tool]
    tags: List[ToolsetTag] = Field(default_factory=lambda: [ToolsetTag.CORE],)
    config: Optional[Any] = None
    is_default: bool = False

    _path: Optional[str] =  PrivateAttr(None)
    _status: ToolsetStatusEnum =  PrivateAttr(ToolsetStatusEnum.DISABLED)
    _error: Optional[str]  = PrivateAttr(None)
=======
            CallablePrerequisite,
        ]
    ] = []
    tools: List[Tool]
    tags: List[ToolsetTag] = Field(
        default_factory=lambda: [ToolsetTag.CORE],
    )
    config: Optional[Any] = None
    is_default: bool = False

    _path: Optional[str] = PrivateAttr(None)
    _status: ToolsetStatusEnum = PrivateAttr(ToolsetStatusEnum.DISABLED)
    _error: Optional[str] = PrivateAttr(None)
>>>>>>> e04a5cdc

    def override_with(self, override: "ToolsetYamlFromConfig") -> None:
        """
        Overrides the current attributes with values from the ToolsetYamlFromConfig loaded from custom config
        if they are not None.
        """
        for field, value in override.model_dump(
            exclude_unset=True, exclude=("name")
        ).items():
            if field in self.model_fields and value not in (None, [], {}, ""):
                setattr(self, field, value)

    @model_validator(mode="before")
    def preprocess_tools(cls, values):
        additional_instructions = values.get("additional_instructions", "")
        tools_data = values.get("tools", [])
        tools = []
        for tool in tools_data:
            if isinstance(tool, dict):
                tool["additional_instructions"] = additional_instructions
            if isinstance(tool, Tool):
                tool.additional_instructions = additional_instructions
            tools.append(tool)
        values["tools"] = tools

        return values

    def set_path(self, path: Optional[str]):
        self._path = path

    def get_path(self):
        return self._path

    def get_status(self):
        return self._status

    def get_error(self):
        return self._error

    def get_environment_variables(self) -> List[str]:
        env_vars = set()

        for prereq in self.prerequisites:
            if isinstance(prereq, ToolsetEnvironmentPrerequisite):
                env_vars.update(prereq.env)
        return list(env_vars)

    def interpolate_command(self, command: str) -> str:
        interpolated_command = os.path.expandvars(command)

        return interpolated_command

    def check_prerequisites(self):
        for prereq in self.prerequisites:
            if isinstance(prereq, ToolsetCommandPrerequisite):
                try:
                    command = self.interpolate_command(prereq.command)
                    result = subprocess.run(
                        command,
                        shell=True,
                        check=True,
                        text=True,
                        stdout=subprocess.PIPE,
                        stderr=subprocess.PIPE,
                    )
                    if (
                        prereq.expected_output
                        and prereq.expected_output not in result.stdout
                    ):
                        self._status = ToolsetStatusEnum.FAILED
                        self._error = f"Prerequisites check gave wrong output"
                        return
                except subprocess.CalledProcessError as e:
                    self._status = ToolsetStatusEnum.FAILED
                    logging.debug(
                        f"Toolset {self.name} : Failed to run prereq command {prereq}; {str(e)}"
                    )
                    self._error = f"Prerequisites check failed with errorcode {e.returncode}: {str(e)}"
                    return

            elif isinstance(prereq, ToolsetEnvironmentPrerequisite):
                for env_var in prereq.env:
                    if env_var not in os.environ:
                        self._status = ToolsetStatusEnum.FAILED
                        self._error = f"Prerequisites check failed because environment variable {env_var} was not set"
                        return

            elif isinstance(prereq, StaticPrerequisite):
                if not prereq.enabled:
                    self._status = ToolsetStatusEnum.DISABLED
                    return
                
            elif isinstance(prereq, CallablePrerequisite):
                res = prereq.callable(self.config)
                if not res:
                    self._status = ToolsetStatusEnum.DISABLED
                    return

            elif isinstance(prereq, CallablePrerequisite):
                res = prereq.callable(self.config)
                if not res:
                    self._status = ToolsetStatusEnum.DISABLED
                    return

        self._status = ToolsetStatusEnum.ENABLED

    def get_example_config(self) -> Dict[str, Any]:
        return {}


class YAMLToolset(Toolset):
    tools: List[YAMLTool]


class ToolExecutor:
    def __init__(self, toolsets: List[Toolset]):
        self.toolsets = toolsets

        self.enabled_toolsets: list[Toolset] = list(
            filter(
                lambda toolset: toolset.get_status() == ToolsetStatusEnum.ENABLED,
                toolsets,
            )
        )

        toolsets_by_name: dict[str, Toolset] = {}
        for ts in self.enabled_toolsets:
            if ts.name in toolsets_by_name:
                logging.warning(f"Overriding toolset '{ts.name}'!")
            toolsets_by_name[ts.name] = ts

        self.tools_by_name: dict[str, Tool] = {}
        for ts in toolsets_by_name.values():
            for tool in ts.tools:
                if tool.name in self.tools_by_name:
                    logging.warning(
                        f"Overriding existing tool '{tool.name} with new tool from {ts.name} at {ts._path}'!"
                    )
                self.tools_by_name[tool.name] = tool

    def invoke(self, tool_name: str, params: Dict) -> str:
        tool = self.get_tool_by_name(tool_name)
        return tool.invoke(params) if tool else ""

    def get_tool_by_name(self, name: str) -> Optional[YAMLTool]:
        if name in self.tools_by_name:
            return self.tools_by_name[name]
        logging.warning(f"could not find tool {name}. skipping")
        return None

    def get_all_tools_openai_format(self):
        return [tool.get_openai_format() for tool in self.tools_by_name.values()]


class ToolsetYamlFromConfig(Toolset):
    name: str
    enabled: bool = True
    additional_instructions: Optional[str] = None
    prerequisites: List[
        Union[
            StaticPrerequisite,
            ToolsetCommandPrerequisite,
            ToolsetEnvironmentPrerequisite,
        ]
    ] = []
    tools: Optional[List[YAMLTool]] = []
    description: Optional[str] = None
    docs_url: Optional[str] = None
    icon_url: Optional[str] = None
    installation_instructions: Optional[str] = None
    config: Optional[Any] = None


class ToolsetDBModel(BaseModel):
    account_id: str
    cluster_id: str
    toolset_name: str
    icon_url: Optional[str] = None
    status: Optional[str] = None
    error: Optional[str] = None
    description: Optional[str] = None
    docs_url: Optional[str] = None
    installation_instructions: Optional[str] = None
    updated_at: str = Field(default_factory=datetime.now().isoformat)<|MERGE_RESOLUTION|>--- conflicted
+++ resolved
@@ -264,19 +264,6 @@
             StaticPrerequisite,
             ToolsetCommandPrerequisite,
             ToolsetEnvironmentPrerequisite,
-<<<<<<< HEAD
-            CallablePrerequisite
-        ]
-    ] = []
-    tools: List[Tool]
-    tags: List[ToolsetTag] = Field(default_factory=lambda: [ToolsetTag.CORE],)
-    config: Optional[Any] = None
-    is_default: bool = False
-
-    _path: Optional[str] =  PrivateAttr(None)
-    _status: ToolsetStatusEnum =  PrivateAttr(ToolsetStatusEnum.DISABLED)
-    _error: Optional[str]  = PrivateAttr(None)
-=======
             CallablePrerequisite,
         ]
     ] = []
@@ -290,7 +277,6 @@
     _path: Optional[str] = PrivateAttr(None)
     _status: ToolsetStatusEnum = PrivateAttr(ToolsetStatusEnum.DISABLED)
     _error: Optional[str] = PrivateAttr(None)
->>>>>>> e04a5cdc
 
     def override_with(self, override: "ToolsetYamlFromConfig") -> None:
         """
