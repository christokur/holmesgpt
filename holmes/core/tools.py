--- conflicted
+++ resolved
@@ -84,44 +84,11 @@
     additional_instructions: Optional[str] = None
 
     def get_openai_format(self):
-<<<<<<< HEAD
         return format_tool_to_open_ai_standard(
             tool_name= self.name,
             tool_description= self.description,
             tool_parameters=self.parameters
         )
-=======
-        tool_properties = {}
-        for param_name, param_attributes in self.parameters.items():
-            tool_properties[param_name] = {"type": param_attributes.type}
-            if param_attributes.description is not None:
-                tool_properties[param_name]["description"] = (
-                    param_attributes.description
-                )
-
-        result = {
-            "type": "function",
-            "function": {
-                "name": self.name,
-                "description": self.description,
-                "parameters": {
-                    "properties": tool_properties,
-                    "required": [
-                        param_name
-                        for param_name, param_attributes in self.parameters.items()
-                        if param_attributes.required
-                    ],
-                    "type": "object",
-                },
-            },
-        }
-
-        # gemini doesnt have parameters object if it is without params
-        if tool_properties is None:
-            result["function"].pop("parameters")
-
-        return result
->>>>>>> bc4c0ac7
 
     @abstractmethod
     def invoke(self, params: Dict) -> str:
