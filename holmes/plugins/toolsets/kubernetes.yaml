toolsets:
<<<<<<< HEAD
- name: "kubernetes/core"
  prerequisites:
  - command: "kubectl version --client"

  tools:
  - name: "kubectl_describe"
    description: "Run kubectl describe on a Kubernetes resource"
    command: "kubectl describe {{ kind }} {{ name }}{% if namespace %} -n {{ namespace }}{% endif %}"

  - name: "kubectl_get"
    description: "Run `kubectl get <parameters go here> --show-labels`"
    command: "kubectl get --show-labels -o wide {{ kind }} {{ name}}{% if namespace %} -n {{ namespace }}{% endif %}"

  - name: "kubectl_get_all"
    description: "Run `kubectl get -A <kind> --show-labels` to get all resources of a given type in the cluster"
    command: "kubectl get -A --show-labels  -o wide {{ kind }}"

  - name: "kubectl_find_resource"
    description: "Run `kubectl get {{ kind }} -A --show-labels | grep {{ keyword }}` to find a resource where you know a substring of the name, IP, namespace, or labels"
    command: "kubectl get -A --show-labels -o wide {{ kind }} | grep {{ keyword }}"

  - name: "kubectl_get_yaml"
    description: "Run `kubectl get -o yaml` on a single Kubernetes resource"
    command: "kubectl get -o yaml {{ kind }} {{ name}}{% if namespace %} -n {{ namespace }}{% endif %}"

  - name: "kubectl_previous_logs"
    description: "Run `kubectl logs --previous` on a single Kubernetes pod. Used to fetch logs for a pod that crashed and see logs from before the crash. Never give a deployment name or a resource that is not a pod."
    command: "kubectl logs {{ name}} -n {{ namespace }} --previous"

  - name: "kubectl_logs"
    description: "Run `kubectl logs` on a single Kubernetes pod. Never give a deployment name or a resource that is not a pod."
    command: "kubectl logs {{ name}} -n {{ namespace }}"

  # NOTE: this is only possible for probes with a healthz endpoint - we do this to avoid giving the LLM generic 
  # http GET capabilities which are more powerful than we want to expose
  #- name: "check_liveness_probe"
  #  description: "Run an http Kubernetes liveness probe for a given pod and return the results. Can be used to troubleshoot previous failures of the same probe assuming they fail now in the same manner."
  #  command: "kubectl get --raw '/api/v1/namespaces/{{pod_namespace}}/pods/{{pod_name}}:{{liveness_probe_port}}/healthz'"

  #- name: "kubectl_debug_node"
  #  description: "Run a command on a Kubernetes node"
  #  command: "kubectl debug node/mynode --image=ubuntu"

  #- name: "healthcheck_plugin"
  #  description: "Check why a kubernetes health probe is failing. First call get_healthcheck_details"
  #  command: "kubectl exec -n {{namespace}} {{ pod_name }} -- wget {{ url }}:{{port}}"
  - name: "kubernetes_jq_query"
    description: Use kubectl to get json for all resources of a specific kind pipe the results to jq to filter them. Do not worry about escaping the jq_expr it will be done by the system on an unescaped expression that you give. e.g. give an expression like .items[] | .spec.containers[].image | select(test("^gcr.io/") | not)
    command: kubectl get {{ kind }} --all-namespaces -o json | jq -r {{ jq_expr }}

  # try adding your own tools here!
  # e.g. to query company-specific data or run your own commands

- name: "kubernetes/live-metrics"
  tools:
  - name: "kubectl_top_pods"
    description: "Retrieves real-time CPU and memory usage for each pod in the cluster."
    command: >
      kubectl top pods -A
  - name: "kubectl_top_nodes"
    description: "Retrieves real-time CPU and memory usage for each node in the cluster."
    command: >
      kubectl top nodes

- name: "kubernetes/kube-prometheus-stack"
  tools:
  - name: "get_prometheus_target"
    description: "Fetch the definition of a Prometheus target"
    command: "kubectl get --raw '/api/v1/namespaces/{{prometheus_namespace}}/services/{{prometheus_service_name}}:9090/proxy/api/v1/targets' | jq '.data.activeTargets[] | select(.labels.job == \"{{ target_name }}\")"

- name: "kubernetes/extras" # To make this work, install kube-lineage with krew
  prerequisites:
    - command: "kubectl version --client && kubectl lineage --version"
  tools:
  - name: "kubectl_lineage_children"
    description: "Get all children/dependents of a Kubernetes resource, recursively, including their status"
    command: "kubectl lineage {{ kind }} {{ name}} -n {{ namespace }}"
  - name: "kubectl_lineage_parents"
    description: "Get all parents/dependencies of a Kubernetes resource, recursively, including their status"
    command: "kubectl lineage {{ kind }} {{ name}} -n {{ namespace }} -D"

- name: "kubernetes/extras" # To make this work, build kube-lineage from source
  prerequisites:
    - command: "kubectl version --client && kube-lineage --version"
  tools:
  - name: "kubectl_lineage_children"
    description: "Get all children/dependents of a Kubernetes resource, recursively, including their status"
    command: "kube-lineage {{ kind }} {{ name}} -n {{ namespace }}"
  - name: "kubectl_lineage_parents"
    description: "Get all parents/dependencies of a Kubernetes resource, recursively, including their status"
    command: "kube-lineage {{ kind }} {{ name}} -n {{ namespace }} -D"
=======
  kubernetes/core:
    description: "Read access to cluster resources (excluding secrets and other sensitive data)"
    docs_url: "https://kubernetes.io/docs/home/"
    icon_url: "https://encrypted-tbn0.gstatic.com/images?q=tbn:ANd9GcRPKA-U9m5BxYQDF1O7atMfj9EMMXEoGu4t0Q&s"
    tags:
      - core
    prerequisites:
      - command: "kubectl version --client"

    tools:
      - name: "kubectl_describe"
        description: > 
          Run kubectl describe <kind> <name> -n <namespace>, 
          call this when users ask for description, 
          for example when a user asks
            - 'describe pod xyz-123' 
            - 'show service xyz-123 in namespace my-ns'
        command: "kubectl describe {{ kind }} {{ name }}{% if namespace %} -n {{ namespace }}{% endif %}"

      - name: "kubectl_get_by_name"
        description: "Run `kubectl get <kind> <name> --show-labels`"
        command: "kubectl get --show-labels -o wide {{ kind }} {{ name }}{% if namespace %} -n {{ namespace }}{% endif %}"

      - name: "kubectl_get_by_kind_in_namespace"
        description: "Run `kubectl get <kind> -n <namespace> --show-labels` to get all resources of a given type in namespace"
        command: "kubectl get --show-labels -o wide {{ kind }} -n {{namespace}}"

      - name: "kubectl_get_by_kind_in_cluster"
        description: "Run `kubectl get -A <kind> --show-labels` to get all resources of a given type in the cluster"
        command: "kubectl get -A --show-labels -o wide {{ kind }}"
    
      - name: "kubectl_find_resource"
        description: "Run `kubectl get {{ kind }} -A --show-labels | grep {{ keyword }}` to find a resource where you know a substring of the name, IP, namespace, or labels"
        command: "kubectl get -A --show-labels -o wide {{ kind }} | grep {{ keyword }}"

      - name: "kubectl_get_yaml"
        description: "Run `kubectl get -o yaml` on a single Kubernetes resource"
        command: "kubectl get -o yaml {{ kind }} {{ name}}{% if namespace %} -n {{ namespace }}{% endif %}"

      - name: "kubectl_events"
        description: "Retrieve the events for a specific Kubernetes resource. `resource_type` can be any kubernetes resource type: 'pod', 'service', 'deployment, 'job'', 'node', etc."
        command: "kubectl events --for {{resource_type}}/{{ pod_name }} -n {{ namespace }}"
        
      - name: "kubectl_memory_requests_all_namespaces"
        description: "Fetch and display memory requests for all pods across all namespaces in MiB, summing requests across multiple containers where applicable and handling binary, decimal, and millibyte units correctly."
        command: |
          kubectl get pods --all-namespaces -o custom-columns="NAMESPACE:.metadata.namespace,NAME:.metadata.name,MEMORY_REQUEST:.spec.containers[*].resources.requests.memory" --no-headers | \
          awk '
            function convert_to_mib(value) {
              if (value ~ /^[0-9]+e[0-9]+$/) return (value + 0) / (1024 * 1024); # Scientific notation
              if (value ~ /m$/) return (value + 0) / (1024^2 * 1000);           # Millibytes (m)
              if (value ~ /Ei$/) return (value + 0) * 1024^6 / (1024^2);        # Binary units
              if (value ~ /Pi$/) return (value + 0) * 1024^5 / (1024^2);
              if (value ~ /Ti$/) return (value + 0) * 1024^4 / (1024^2);
              if (value ~ /Gi$/) return (value + 0) * 1024^3 / (1024^2);
              if (value ~ /Mi$/) return (value + 0);
              if (value ~ /Ki$/) return (value + 0) / 1024;
              if (value ~ /E$/) return (value + 0) * 1000^6 / (1024^2);         # Decimal units
              if (value ~ /P$/) return (value + 0) * 1000^5 / (1024^2);
              if (value ~ /T$/) return (value + 0) * 1000^4 / (1024^2);
              if (value ~ /G$/) return (value + 0) * 1000^3 / (1024^2);
              if (value ~ /M$/) return (value + 0) * 1000^2 / (1024^2);
              if (value ~ /k$/) return (value + 0) * 1000 / (1024^2);
              return (value + 0) / (1024 * 1024);                               # Default: bytes
            }
            function sum_memory(requests) {
              gsub(/^[ \t]+|[ \t]+$/, "", requests);
              if (requests == "" || requests == "<none>") return 0;
              split(requests, arr, ",");
              total = 0;
              for (i in arr) {
                if (arr[i] != "<none>") total += convert_to_mib(arr[i]);
              }
              return total;
            }
            {
              namespace = $1;
              name = $2;
              requests = $3;
              for (i=4; i<=NF; i++) {
                requests = requests " " $i;
              }
              print namespace, name, sum_memory(requests) " Mi";
            }' | sort -k3 -nr

      - name: "kubectl_memory_requests_namespace"
        description: "Fetch and display memory requests for all pods in a specified namespace in MiB, summing requests across multiple containers where applicable and handling binary, decimal, and millibyte units correctly."
        command: |
          kubectl get pods -n {{ namespace }} -o custom-columns="NAMESPACE:.metadata.namespace,NAME:.metadata.name,MEMORY_REQUEST:.spec.containers[*].resources.requests.memory" --no-headers | \
          awk '
            function convert_to_mib(value) {
              if (value ~ /^[0-9]+e[0-9]+$/) return (value + 0) / (1024 * 1024); # Scientific notation
              if (value ~ /m$/) return (value + 0) / (1024^2 * 1000);           # Millibytes (m)
              if (value ~ /Ei$/) return (value + 0) * 1024^6 / (1024^2);        # Binary units
              if (value ~ /Pi$/) return (value + 0) * 1024^5 / (1024^2);
              if (value ~ /Ti$/) return (value + 0) * 1024^4 / (1024^2);
              if (value ~ /Gi$/) return (value + 0) * 1024^3 / (1024^2);
              if (value ~ /Mi$/) return (value + 0);
              if (value ~ /Ki$/) return (value + 0) / 1024;
              if (value ~ /E$/) return (value + 0) * 1000^6 / (1024^2);         # Decimal units
              if (value ~ /P$/) return (value + 0) * 1000^5 / (1024^2);
              if (value ~ /T$/) return (value + 0) * 1000^4 / (1024^2);
              if (value ~ /G$/) return (value + 0) * 1000^3 / (1024^2);
              if (value ~ /M$/) return (value + 0) * 1000^2 / (1024^2);
              if (value ~ /k$/) return (value + 0) * 1000 / (1024^2);
              return (value + 0) / (1024 * 1024);                               # Default: bytes
            }
            function sum_memory(requests) {
              gsub(/^[ \t]+|[ \t]+$/, "", requests);
              if (requests == "" || requests == "<none>") return 0;
              split(requests, arr, ",");
              total = 0;
              for (i in arr) {
                if (arr[i] != "<none>") total += convert_to_mib(arr[i]);
              }
              return total;
            }
            {
              namespace = $1;
              name = $2;
              requests = $3;
              for (i=4; i<=NF; i++) {
                requests = requests " " $i;
              }
              print namespace, name, sum_memory(requests) " Mi";
            }' | sort -k3 -nr


    # NOTE: this is only possible for probes with a healthz endpoint - we do this to avoid giving the LLM generic
    # http GET capabilities which are more powerful than we want to expose
    #- name: "check_liveness_probe"
    #  description: "Run an http Kubernetes liveness probe for a given pod and return the results. Can be used to troubleshoot previous failures of the same probe assuming they fail now in the same manner."
    #  command: "kubectl get --raw '/api/v1/namespaces/{{pod_namespace}}/pods/{{pod_name}}:{{liveness_probe_port}}/healthz'"

    #- name: "kubectl_debug_node"
    #  description: "Run a command on a Kubernetes node"
    #  command: "kubectl debug node/mynode --image=ubuntu"

    #- name: "healthcheck_plugin"
    #  description: "Check why a kubernetes health probe is failing. First call get_healthcheck_details"
    #  command: "kubectl exec -n {{namespace}} {{ pod_name }} -- wget {{ url }}:{{port}}"

    # try adding your own tools here!
    # e.g. to query company-specific data or run your own commands

  kubernetes/live-metrics:
    description: "Provides real-time metrics for pods and nodes"
    docs_url: "https://kubernetes.io/docs/home/"
    icon_url: "https://encrypted-tbn0.gstatic.com/images?q=tbn:ANd9GcRPKA-U9m5BxYQDF1O7atMfj9EMMXEoGu4t0Q&s"
    tags:
      - core
    tools:
      - name: "kubectl_top_pods"
        description: "Retrieves real-time CPU and memory usage for each pod in the cluster."
        command: >
          kubectl top pods -A
      - name: "kubectl_top_nodes"
        description: "Retrieves real-time CPU and memory usage for each node in the cluster."
        command: >
          kubectl top nodes

  kubernetes/kube-prometheus-stack:
    description: "Fetches prometheus definition"
    docs_url: "https://kubernetes.io/docs/home/"
    icon_url: "https://encrypted-tbn0.gstatic.com/images?q=tbn:ANd9GcRPKA-U9m5BxYQDF1O7atMfj9EMMXEoGu4t0Q&s"
    tags:
      - core
    tools:
      - name: "get_prometheus_target"
        description: "Fetch the definition of a Prometheus target"
        command: 'kubectl get --raw ''/api/v1/namespaces/{{prometheus_namespace}}/services/{{prometheus_service_name}}:9090/proxy/api/v1/targets'' | jq ''.data.activeTargets[] | select(.labels.job == "{{ target_name }}")'

  kubernetes/krew-extras: # To make this work, install kube-lineage with krew
    description: "Fetches children/dependents and parents/dependencies resources using kube-lineage installed via `kubectl krew`"
    docs_url: "https://kubernetes.io/docs/home/"
    icon_url: "https://encrypted-tbn0.gstatic.com/images?q=tbn:ANd9GcRPKA-U9m5BxYQDF1O7atMfj9EMMXEoGu4t0Q&s"
    tags:
      - cli
    prerequisites:
      - command: "kubectl version --client && kubectl lineage --version"
    tools:
      - name: "kubectl_lineage_children"
        description: "Get all children/dependents of a Kubernetes resource, recursively, including their status"
        command: "kubectl lineage {{ kind }} {{ name}} -n {{ namespace }}"
      - name: "kubectl_lineage_parents"
        description: "Get all parents/dependencies of a Kubernetes resource, recursively, including their status"
        command: "kubectl lineage {{ kind }} {{ name}} -n {{ namespace }} -D"

  kubernetes/kube-lineage-extras: # To make this work, build kube-lineage from source
    description: "Fetches children/dependents and parents/dependencies resources using kube-lineage"
    docs_url: "https://kubernetes.io/docs/home/"
    icon_url: "https://encrypted-tbn0.gstatic.com/images?q=tbn:ANd9GcRPKA-U9m5BxYQDF1O7atMfj9EMMXEoGu4t0Q&s"
    tags:
      - cluster
    prerequisites:
      - command: "kubectl version --client && kube-lineage --version"
    tools:
      - name: "kubectl_lineage_children"
        description: "Get all children/dependents of a Kubernetes resource, recursively, including their status"
        command: "kube-lineage {{ kind }} {{ name}} -n {{ namespace }}"
      - name: "kubectl_lineage_parents"
        description: "Get all parents/dependencies of a Kubernetes resource, recursively, including their status"
        command: "kube-lineage {{ kind }} {{ name}} -n {{ namespace }} -D"
>>>>>>> b3f59612
<|MERGE_RESOLUTION|>--- conflicted
+++ resolved
@@ -1,97 +1,4 @@
 toolsets:
-<<<<<<< HEAD
-- name: "kubernetes/core"
-  prerequisites:
-  - command: "kubectl version --client"
-
-  tools:
-  - name: "kubectl_describe"
-    description: "Run kubectl describe on a Kubernetes resource"
-    command: "kubectl describe {{ kind }} {{ name }}{% if namespace %} -n {{ namespace }}{% endif %}"
-
-  - name: "kubectl_get"
-    description: "Run `kubectl get <parameters go here> --show-labels`"
-    command: "kubectl get --show-labels -o wide {{ kind }} {{ name}}{% if namespace %} -n {{ namespace }}{% endif %}"
-
-  - name: "kubectl_get_all"
-    description: "Run `kubectl get -A <kind> --show-labels` to get all resources of a given type in the cluster"
-    command: "kubectl get -A --show-labels  -o wide {{ kind }}"
-
-  - name: "kubectl_find_resource"
-    description: "Run `kubectl get {{ kind }} -A --show-labels | grep {{ keyword }}` to find a resource where you know a substring of the name, IP, namespace, or labels"
-    command: "kubectl get -A --show-labels -o wide {{ kind }} | grep {{ keyword }}"
-
-  - name: "kubectl_get_yaml"
-    description: "Run `kubectl get -o yaml` on a single Kubernetes resource"
-    command: "kubectl get -o yaml {{ kind }} {{ name}}{% if namespace %} -n {{ namespace }}{% endif %}"
-
-  - name: "kubectl_previous_logs"
-    description: "Run `kubectl logs --previous` on a single Kubernetes pod. Used to fetch logs for a pod that crashed and see logs from before the crash. Never give a deployment name or a resource that is not a pod."
-    command: "kubectl logs {{ name}} -n {{ namespace }} --previous"
-
-  - name: "kubectl_logs"
-    description: "Run `kubectl logs` on a single Kubernetes pod. Never give a deployment name or a resource that is not a pod."
-    command: "kubectl logs {{ name}} -n {{ namespace }}"
-
-  # NOTE: this is only possible for probes with a healthz endpoint - we do this to avoid giving the LLM generic 
-  # http GET capabilities which are more powerful than we want to expose
-  #- name: "check_liveness_probe"
-  #  description: "Run an http Kubernetes liveness probe for a given pod and return the results. Can be used to troubleshoot previous failures of the same probe assuming they fail now in the same manner."
-  #  command: "kubectl get --raw '/api/v1/namespaces/{{pod_namespace}}/pods/{{pod_name}}:{{liveness_probe_port}}/healthz'"
-
-  #- name: "kubectl_debug_node"
-  #  description: "Run a command on a Kubernetes node"
-  #  command: "kubectl debug node/mynode --image=ubuntu"
-
-  #- name: "healthcheck_plugin"
-  #  description: "Check why a kubernetes health probe is failing. First call get_healthcheck_details"
-  #  command: "kubectl exec -n {{namespace}} {{ pod_name }} -- wget {{ url }}:{{port}}"
-  - name: "kubernetes_jq_query"
-    description: Use kubectl to get json for all resources of a specific kind pipe the results to jq to filter them. Do not worry about escaping the jq_expr it will be done by the system on an unescaped expression that you give. e.g. give an expression like .items[] | .spec.containers[].image | select(test("^gcr.io/") | not)
-    command: kubectl get {{ kind }} --all-namespaces -o json | jq -r {{ jq_expr }}
-
-  # try adding your own tools here!
-  # e.g. to query company-specific data or run your own commands
-
-- name: "kubernetes/live-metrics"
-  tools:
-  - name: "kubectl_top_pods"
-    description: "Retrieves real-time CPU and memory usage for each pod in the cluster."
-    command: >
-      kubectl top pods -A
-  - name: "kubectl_top_nodes"
-    description: "Retrieves real-time CPU and memory usage for each node in the cluster."
-    command: >
-      kubectl top nodes
-
-- name: "kubernetes/kube-prometheus-stack"
-  tools:
-  - name: "get_prometheus_target"
-    description: "Fetch the definition of a Prometheus target"
-    command: "kubectl get --raw '/api/v1/namespaces/{{prometheus_namespace}}/services/{{prometheus_service_name}}:9090/proxy/api/v1/targets' | jq '.data.activeTargets[] | select(.labels.job == \"{{ target_name }}\")"
-
-- name: "kubernetes/extras" # To make this work, install kube-lineage with krew
-  prerequisites:
-    - command: "kubectl version --client && kubectl lineage --version"
-  tools:
-  - name: "kubectl_lineage_children"
-    description: "Get all children/dependents of a Kubernetes resource, recursively, including their status"
-    command: "kubectl lineage {{ kind }} {{ name}} -n {{ namespace }}"
-  - name: "kubectl_lineage_parents"
-    description: "Get all parents/dependencies of a Kubernetes resource, recursively, including their status"
-    command: "kubectl lineage {{ kind }} {{ name}} -n {{ namespace }} -D"
-
-- name: "kubernetes/extras" # To make this work, build kube-lineage from source
-  prerequisites:
-    - command: "kubectl version --client && kube-lineage --version"
-  tools:
-  - name: "kubectl_lineage_children"
-    description: "Get all children/dependents of a Kubernetes resource, recursively, including their status"
-    command: "kube-lineage {{ kind }} {{ name}} -n {{ namespace }}"
-  - name: "kubectl_lineage_parents"
-    description: "Get all parents/dependencies of a Kubernetes resource, recursively, including their status"
-    command: "kube-lineage {{ kind }} {{ name}} -n {{ namespace }} -D"
-=======
   kubernetes/core:
     description: "Read access to cluster resources (excluding secrets and other sensitive data)"
     docs_url: "https://kubernetes.io/docs/home/"
@@ -218,7 +125,11 @@
               }
               print namespace, name, sum_memory(requests) " Mi";
             }' | sort -k3 -nr
-
+      
+      - name: "kubernetes_jq_query"
+        description: Use kubectl to get json for all resources of a specific kind pipe the results to jq to filter them. Do not worry about escaping the jq_expr it will be done by the system on an unescaped expression that you give. e.g. give an expression like .items[] | .spec.containers[].image | select(test("^gcr.io/") | not)
+        command: kubectl get {{ kind }} --all-namespaces -o json | jq -r {{ jq_expr }}
+    
 
     # NOTE: this is only possible for probes with a healthz endpoint - we do this to avoid giving the LLM generic
     # http GET capabilities which are more powerful than we want to expose
@@ -226,9 +137,12 @@
     #  description: "Run an http Kubernetes liveness probe for a given pod and return the results. Can be used to troubleshoot previous failures of the same probe assuming they fail now in the same manner."
     #  command: "kubectl get --raw '/api/v1/namespaces/{{pod_namespace}}/pods/{{pod_name}}:{{liveness_probe_port}}/healthz'"
 
-    #- name: "kubectl_debug_node"
-    #  description: "Run a command on a Kubernetes node"
-    #  command: "kubectl debug node/mynode --image=ubuntu"
+  #- name: "healthcheck_plugin"
+  #  description: "Check why a kubernetes health probe is failing. First call get_healthcheck_details"
+  #  command: "kubectl exec -n {{namespace}} {{ pod_name }} -- wget {{ url }}:{{port}}"
+  #- name: "kubectl_debug_node"
+  #  description: "Run a command on a Kubernetes node"
+  #  command: "kubectl debug node/mynode --image=ubuntu"
 
     #- name: "healthcheck_plugin"
     #  description: "Check why a kubernetes health probe is failing. First call get_healthcheck_details"
@@ -294,5 +208,4 @@
         command: "kube-lineage {{ kind }} {{ name}} -n {{ namespace }}"
       - name: "kubectl_lineage_parents"
         description: "Get all parents/dependencies of a Kubernetes resource, recursively, including their status"
-        command: "kube-lineage {{ kind }} {{ name}} -n {{ namespace }} -D"
->>>>>>> b3f59612
+        command: "kube-lineage {{ kind }} {{ name}} -n {{ namespace }} -D"