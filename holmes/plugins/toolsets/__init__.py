import logging
import os
import os.path
from typing import List, Optional

from holmes.core.supabase_dal import SupabaseDal
from holmes.plugins.toolsets.findings import FindingsToolset
from holmes.plugins.toolsets.grafana_loki import GrafanaConfig, GrafanaLokiToolset
from holmes.plugins.toolsets.internet import InternetToolset
from pydantic import BaseModel

from holmes.core.tools import Toolset, YAMLToolset
from typing import Dict
from pydantic import BaseModel
from typing import Optional
import yaml

THIS_DIR = os.path.abspath(os.path.dirname(__file__))


class ToolsetsYaml(BaseModel):
    toolsets: Dict[str, YAMLToolset]


def load_toolsets_from_file(path: str, silent_fail: bool = False) -> List[YAMLToolset]:
    file_toolsets = []
    with open(path) as file:
        parsed_yaml = yaml.safe_load(file)
        toolsets = parsed_yaml.get("toolsets", {})
        for name, config in toolsets.items():
            try:
                toolset = YAMLToolset(**config, name=name)
                toolset.set_path(path)
                file_toolsets.append(YAMLToolset(**config, name=name))
            except Exception as e:
                if not silent_fail:
                    logging.error(f"Error happened while loading {name} toolset from {path}",
                                  exc_info=True)

    return file_toolsets


def load_python_toolsets(dal:Optional[SupabaseDal], grafana_config:GrafanaConfig) -> List[Toolset]:
    logging.debug("loading python toolsets")
    return [InternetToolset(), FindingsToolset(dal), GrafanaLokiToolset(grafana_config.loki)]

<<<<<<< HEAD
def load_builtin_toolsets(dal:Optional[SupabaseDal] = None, grafana_config:GrafanaConfig = GrafanaConfig()) -> List[Toolset]:
=======

def load_builtin_toolsets(dal:Optional[SupabaseDal] = None) -> List[Toolset]:
>>>>>>> 5a118bbd
    all_toolsets = []
    logging.debug(f"loading toolsets from {THIS_DIR}")
    for filename in os.listdir(THIS_DIR):
        if not filename.endswith(".yaml"):
            continue
        path = os.path.join(THIS_DIR, filename)
        all_toolsets.extend(load_toolsets_from_file(path))

    all_toolsets.extend(load_python_toolsets(dal, grafana_config))
    return all_toolsets<|MERGE_RESOLUTION|>--- conflicted
+++ resolved
@@ -44,12 +44,8 @@
     logging.debug("loading python toolsets")
     return [InternetToolset(), FindingsToolset(dal), GrafanaLokiToolset(grafana_config.loki)]
 
-<<<<<<< HEAD
+
 def load_builtin_toolsets(dal:Optional[SupabaseDal] = None, grafana_config:GrafanaConfig = GrafanaConfig()) -> List[Toolset]:
-=======
-
-def load_builtin_toolsets(dal:Optional[SupabaseDal] = None) -> List[Toolset]:
->>>>>>> 5a118bbd
     all_toolsets = []
     logging.debug(f"loading toolsets from {THIS_DIR}")
     for filename in os.listdir(THIS_DIR):
