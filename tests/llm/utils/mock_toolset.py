from typing import Dict, List, Optional
from holmes.core.tools import Tool, Toolset, ToolsetStatusEnum
from holmes.plugins.toolsets import load_builtin_toolsets
from pydantic import BaseModel
import logging
import re

from tests.llm.utils.constants import AUTO_GENERATED_FILE_SUFFIX

ansi_escape = re.compile(r"\x1B\[([0-9]{1,3}(;[0-9]{1,2};?)?)?[mGK]")


def strip_ansi(text):
    return ansi_escape.sub("", text)


class MockMetadata(BaseModel):
    toolset_name: str
    tool_name: str
    match_params: Optional[Dict] = None  # None will match all params


class ToolMock(MockMetadata):
    source_file: str
    return_value: str


class SaveMockTool(Tool):
    """
    Tool that raises an exception if invoked.
    It is used to fail tests if not all invoked tool calls are mocked. This ensures stable test conditions
    """

    toolset_name: str
    unmocked_tool: Tool
    test_case_folder: str

    def __init__(
        self, unmocked_tool: Tool, test_case_folder: str, toolset_name: str = "Unknown"
    ):
        super().__init__(
            name=unmocked_tool.name,
            description=unmocked_tool.description,
            parameters=unmocked_tool.parameters,
            user_description=unmocked_tool.user_description,
            toolset_name=toolset_name,
            unmocked_tool=unmocked_tool,
            test_case_folder=test_case_folder,
        )

    def _get_mock_file_path(self):
        return f"{self.test_case_folder}/{self.name}.txt{AUTO_GENERATED_FILE_SUFFIX}"

    def _auto_generate_mock_file(self, params: Dict):
        mock_file_path = self._get_mock_file_path()
        logging.warning(f"Writing mock file for your convenience at {mock_file_path}")

        mock_metadata_json = MockMetadata(
            toolset_name=self.toolset_name, tool_name=self.name, match_params=params
        ).model_dump_json()

        logging.info(f"Invoking tool {self.unmocked_tool}")
        output = self.unmocked_tool.invoke(params)
        output = strip_ansi(output)
        with open(mock_file_path, "w") as f:
            f.write(mock_metadata_json + "\n")
            f.write(output)

        return output

    def invoke(self, params) -> str:
        return self._auto_generate_mock_file(params)

    def get_parameterized_one_liner(self, params) -> str:
        return self.unmocked_tool.get_parameterized_one_liner(params)


class MockToolWrapper(Tool):
    unmocked_tool: Tool
    mocks: List[ToolMock] = []

    def __init__(self, unmocked_tool: Tool):
        super().__init__(
            name=unmocked_tool.name,
            description=unmocked_tool.description,
            parameters=unmocked_tool.parameters,
            user_description=unmocked_tool.user_description,
            unmocked_tool=unmocked_tool,
        )

    def find_matching_mock(self, params: Dict) -> Optional[ToolMock]:
        for mock in self.mocks:
            if not mock.match_params:  # wildcard
                return mock

<<<<<<< HEAD
            match = all(key in params and params[key] == mock_val or mock_val == "*" for key, mock_val in mock.match_params.items())
=======
            match = all(
                key in params and params[key] == val
                for key, val in mock.match_params.items()
            )
>>>>>>> bc4c0ac7
            if match:
                return mock

    def invoke(self, params) -> str:
        mock = self.find_matching_mock(params)
        if mock:
            return mock.return_value
        else:
            return self.unmocked_tool.invoke(params)

    def get_parameterized_one_liner(self, params) -> str:
        return self.unmocked_tool.get_parameterized_one_liner(params)


class MockToolsets:
    unmocked_toolsets: List[Toolset]
    mocked_toolsets: List[Toolset]
    _mocks: List[ToolMock]
    generate_mocks: bool
    test_case_folder: str

    def __init__(self, test_case_folder: str, generate_mocks: bool = True) -> None:
        self.unmocked_toolsets = load_builtin_toolsets()
        self.generate_mocks = generate_mocks
        self.test_case_folder = test_case_folder
        self._mocks = []
        self.mocked_toolsets = []
        self._update()

    def mock_tool(self, tool_mock: ToolMock):
        self._mocks.append(tool_mock)
        self._update()

    def _find_mocks_for_tool(self, toolset_name: str, tool_name: str) -> List[ToolMock]:
        found_mocks = []
        for tool_mock in self._mocks:
            if (
                tool_mock.toolset_name == toolset_name
                and tool_mock.tool_name == tool_name
            ):
                found_mocks.append(tool_mock)
        return found_mocks

    def _wrap_tool_with_exception_if_required(
        self, tool: Tool, toolset_name: str
    ) -> Tool:
        if self.generate_mocks:
            return SaveMockTool(
                unmocked_tool=tool,
                toolset_name=toolset_name,
                test_case_folder=self.test_case_folder,
            )
        else:
            return tool

    def _update(self):
        mocked_toolsets = []
        for toolset in self.unmocked_toolsets:
            mocked_tools = []
            for i in range(len(toolset.tools)):
                tool = toolset.tools[i]
                mocks = self._find_mocks_for_tool(
                    toolset_name=toolset.name, tool_name=tool.name
                )
                wrapped_tool = self._wrap_tool_with_exception_if_required(
                    tool=tool, toolset_name=toolset.name
                )

                if len(mocks) > 0:
                    mock_tool = MockToolWrapper(unmocked_tool=wrapped_tool)
                    mock_tool.mocks = mocks
                    mocked_tools.append(mock_tool)
                else:
                    mocked_tools.append(wrapped_tool)

            mocked_toolset = Toolset(
                name=toolset.name,
                prerequisites=toolset.prerequisites,
                tools=toolset.tools,
                description=toolset.description,
            )
            mocked_toolset.tools = mocked_tools
            mocked_toolset._status = ToolsetStatusEnum.ENABLED
            mocked_toolsets.append(mocked_toolset)

        self.mocked_toolsets = mocked_toolsets<|MERGE_RESOLUTION|>--- conflicted
+++ resolved
@@ -93,14 +93,10 @@
             if not mock.match_params:  # wildcard
                 return mock
 
-<<<<<<< HEAD
-            match = all(key in params and params[key] == mock_val or mock_val == "*" for key, mock_val in mock.match_params.items())
-=======
             match = all(
-                key in params and params[key] == val
-                for key, val in mock.match_params.items()
+              key in params and params[key] == mock_val or mock_val == "*" 
+              for key, mock_val in mock.match_params.items()
             )
->>>>>>> bc4c0ac7
             if match:
                 return mock
 
