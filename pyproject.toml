--- conflicted
+++ resolved
@@ -40,11 +40,8 @@
 starlette = "^0.40"
 google-api-python-client = "^2.156.0"
 opensearch-py = "^2.8.0"
-<<<<<<< HEAD
+backoff = "^2.2.1"
 confluent-kafka = "^2.6.1"
-=======
->>>>>>> e04a5cdc
-backoff = "^2.2.1"
 
 [tool.poetry.group.dev.dependencies]
 pytest = "^8.3.3"
